--- conflicted
+++ resolved
@@ -6,14 +6,11 @@
 
 use base64;
 use byteorder::{LittleEndian, ReadBytesExt};
-<<<<<<< HEAD
 use chrono::prelude::*;
+use hex;
 use pem_iterator::body::Single;
 use pem_iterator::boundary::{BoundaryParser, BoundaryType, LabelMatcher};
 use percent_encoding;
-=======
-use hex;
->>>>>>> 56f60135
 use serde_json;
 use webpki;
 
@@ -106,11 +103,18 @@
     &[&webpki::RSA_PKCS1_2048_8192_SHA256];
 const PEM_CERTIFICATE_LABEL: &str = "CERTIFICATE";
 
-pub fn open_av_report(av_report: &super::api::AvReport) -> Result<serde_json::Value> {
-    // TODO: Verify IAS signature.
+pub fn open_av_report(av_report: &super::api::AvReport, skip_verify: bool, unix_time: u64) -> Result<serde_json::Value> {
+    let avr_body = av_report.get_body();
+
+    // Verify IAS signature.
+    if !skip_verify {
+        let avr_cert_chain = av_report.get_certificates();
+        let avr_signature = av_report.get_signature();
+        validate_avr_signature(avr_cert_chain, avr_body, avr_signature, unix_time)?;
+    }
 
     // Parse AV report body.
-    let avr_body = match serde_json::from_slice(av_report.get_body()) {
+    let avr_body = match serde_json::from_slice(avr_body) {
         Ok(avr_body) => avr_body,
         _ => return Err(Error::new("Failed to parse AV report body")),
     };
@@ -214,8 +218,6 @@
 
 /// Verify attestation report.
 pub fn verify(identity_proof: &IdentityProof) -> Result<IdentityAuthenticatedInfo> {
-<<<<<<< HEAD
-    let avr_body = identity_proof.get_av_report().get_body();
     let unsafe_skip_avr_verification = option_env!("EKIDEN_UNSAFE_SKIP_AVR_VERIFY").is_some();
 
     // Get the current time.
@@ -225,21 +227,7 @@
     let now_unix = SystemTime::now().duration_since(UNIX_EPOCH)?;
     let now_unix = now_unix.as_secs() as i64;
 
-    // Verify IAS signature.
-    if !unsafe_skip_avr_verification {
-        let avr_cert_chain = identity_proof.get_av_report().get_certificates();
-        let avr_signature = identity_proof.get_av_report().get_signature();
-        validate_avr_signature(avr_cert_chain, avr_body, avr_signature, now_unix as u64)?;
-    }
-
-    // Parse AV report body.
-    let avr_body: serde_json::Value = match serde_json::from_slice(avr_body) {
-        Ok(avr_body) => avr_body,
-        _ => return Err(Error::new("Failed to parse AV report body")),
-    };
-=======
-    let avr_body = open_av_report(identity_proof.get_av_report())?;
->>>>>>> 56f60135
+    let avr_body = open_av_report(identity_proof.get_av_report(), unsafe_skip_avr_verification, now_unix as u64)?;
 
     // Check timestamp, reject if report is too old (e.g. 1 day).
     if !unsafe_skip_avr_verification {
