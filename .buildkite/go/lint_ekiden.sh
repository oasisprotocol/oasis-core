--- conflicted
+++ resolved
@@ -17,13 +17,8 @@
 pushd go
   make generate
 
-<<<<<<< HEAD
   MODIFIED=$(git diff --name-only HEAD | grep .pb.go | wc -l) || true
-  if [ $MODIFIED != 0 ]; then
-=======
-  MODIFIED=$(git diff --name-only HEAD | grep .pb.go) || true
-  if [[ ! -z $MODIFIED ]]; then
->>>>>>> d793d224
+  if [[ $MODIFIED != 0 ]]; then
       echo "GRPC generated files differ from the ones provided in this commit"
       echo "Please run \"make generate\" and try again"
       exit 1
